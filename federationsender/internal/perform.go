package internal

import (
	"context"
	"errors"
	"fmt"
	"time"

	"github.com/matrix-org/dendrite/federationsender/api"
	"github.com/matrix-org/dendrite/federationsender/internal/perform"
	roomserverAPI "github.com/matrix-org/dendrite/roomserver/api"
	"github.com/matrix-org/dendrite/roomserver/version"
	"github.com/matrix-org/gomatrix"
	"github.com/matrix-org/gomatrixserverlib"
	"github.com/matrix-org/util"
	"github.com/sirupsen/logrus"
)

// PerformLeaveRequest implements api.FederationSenderInternalAPI
func (r *FederationSenderInternalAPI) PerformDirectoryLookup(
	ctx context.Context,
	request *api.PerformDirectoryLookupRequest,
	response *api.PerformDirectoryLookupResponse,
) (err error) {
	dir, err := r.federation.LookupRoomAlias(
		ctx,
		request.ServerName,
		request.RoomAlias,
	)
	if err != nil {
		r.statistics.ForServer(request.ServerName).Failure()
		return err
	}
	response.RoomID = dir.RoomID
	response.ServerNames = dir.Servers
	r.statistics.ForServer(request.ServerName).Success()
	return nil
}

// PerformJoinRequest implements api.FederationSenderInternalAPI
func (r *FederationSenderInternalAPI) PerformJoin(
	ctx context.Context,
	request *api.PerformJoinRequest,
	response *api.PerformJoinResponse,
) {
	// Look up the supported room versions.
	var supportedVersions []gomatrixserverlib.RoomVersion
	for version := range version.SupportedRoomVersions() {
		supportedVersions = append(supportedVersions, version)
	}

	// Deduplicate the server names we were provided but keep the ordering
	// as this encodes useful information about which servers are most likely
	// to respond.
	seenSet := make(map[gomatrixserverlib.ServerName]bool)
	var uniqueList []gomatrixserverlib.ServerName
	for _, srv := range request.ServerNames {
		if seenSet[srv] {
			continue
		}
		seenSet[srv] = true
		uniqueList = append(uniqueList, srv)
	}
	request.ServerNames = uniqueList

	// Try each server that we were provided until we land on one that
	// successfully completes the make-join send-join dance.
	var lastErr error
	for _, serverName := range request.ServerNames {
		if err := r.performJoinUsingServer(
			ctx,
			request.RoomID,
			request.UserID,
			request.Content,
			serverName,
			supportedVersions,
		); err != nil {
			logrus.WithError(err).WithFields(logrus.Fields{
				"server_name": serverName,
				"room_id":     request.RoomID,
			}).Warnf("Failed to join room through server")
			lastErr = err
			continue
		}

		// We're all good.
		return
	}

	// If we reach here then we didn't complete a join for some reason.
	var httpErr gomatrix.HTTPError
	if ok := errors.As(lastErr, &httpErr); ok {
		httpErr.Message = string(httpErr.Contents)
		// Clear the wrapped error, else serialising to JSON (in polylith mode) will fail
		httpErr.WrappedError = nil
		response.LastError = &httpErr
	} else {
		response.LastError = &gomatrix.HTTPError{
			Code:         0,
			WrappedError: nil,
			Message:      "Unknown HTTP error",
		}
		if lastErr != nil {
			response.LastError.Message = lastErr.Error()
		}
	}

	logrus.Errorf(
		"failed to join user %q to room %q through %d server(s): last error %s",
		request.UserID, request.RoomID, len(request.ServerNames), lastErr,
	)
}

func (r *FederationSenderInternalAPI) performJoinUsingServer(
	ctx context.Context,
	roomID, userID string,
	content map[string]interface{},
	serverName gomatrixserverlib.ServerName,
	supportedVersions []gomatrixserverlib.RoomVersion,
) error {
	// Try to perform a make_join using the information supplied in the
	// request.
	respMakeJoin, err := r.federation.MakeJoin(
		ctx,
		serverName,
		roomID,
		userID,
		supportedVersions,
	)
	if err != nil {
		// TODO: Check if the user was not allowed to join the room.
		r.statistics.ForServer(serverName).Failure()
		return fmt.Errorf("r.federation.MakeJoin: %w", err)
	}
	r.statistics.ForServer(serverName).Success()

	// Set all the fields to be what they should be, this should be a no-op
	// but it's possible that the remote server returned us something "odd"
	respMakeJoin.JoinEvent.Type = gomatrixserverlib.MRoomMember
	respMakeJoin.JoinEvent.Sender = userID
	respMakeJoin.JoinEvent.StateKey = &userID
	respMakeJoin.JoinEvent.RoomID = roomID
	respMakeJoin.JoinEvent.Redacts = ""
	if content == nil {
		content = map[string]interface{}{}
	}
	content["membership"] = "join"
	if err = respMakeJoin.JoinEvent.SetContent(content); err != nil {
		return fmt.Errorf("respMakeJoin.JoinEvent.SetContent: %w", err)
	}
	if err = respMakeJoin.JoinEvent.SetUnsigned(struct{}{}); err != nil {
		return fmt.Errorf("respMakeJoin.JoinEvent.SetUnsigned: %w", err)
	}

	// Work out if we support the room version that has been supplied in
	// the make_join response.
	if respMakeJoin.RoomVersion == "" {
		respMakeJoin.RoomVersion = gomatrixserverlib.RoomVersionV1
	}
	if _, err = respMakeJoin.RoomVersion.EventFormat(); err != nil {
		return fmt.Errorf("respMakeJoin.RoomVersion.EventFormat: %w", err)
	}

	// Build the join event.
	event, err := respMakeJoin.JoinEvent.Build(
		time.Now(),
		r.cfg.Matrix.ServerName,
		r.cfg.Matrix.KeyID,
		r.cfg.Matrix.PrivateKey,
		respMakeJoin.RoomVersion,
	)
	if err != nil {
		return fmt.Errorf("respMakeJoin.JoinEvent.Build: %w", err)
	}

	// Try to perform a send_join using the newly built event.
	respSendJoin, err := r.federation.SendJoin(
		ctx,
		serverName,
		event,
		respMakeJoin.RoomVersion,
	)
	if err != nil {
		r.statistics.ForServer(serverName).Failure()
		return fmt.Errorf("r.federation.SendJoin: %w", err)
	}
	r.statistics.ForServer(serverName).Success()

	// Check that the send_join response was valid.
	joinCtx := perform.JoinContext(r.federation, r.keyRing)
	respState, err := joinCtx.CheckSendJoinResponse(
		ctx, event, serverName, respSendJoin,
	)
	if err != nil {
		return fmt.Errorf("joinCtx.CheckSendJoinResponse: %w", err)
	}

	// If we successfully performed a send_join above then the other
	// server now thinks we're a part of the room. Send the newly
	// returned state to the roomserver to update our local view.
<<<<<<< HEAD
	headeredEvent := event.Headered(respMakeJoin.RoomVersion)
	if err = roomserverAPI.SendEventWithState(
=======
	if err = roomserverAPI.SendEventWithRewrite(
>>>>>>> 18231f25
		ctx, r.rsAPI,
		respState,
		&headeredEvent,
		nil,
		respMakeJoin.RoomVersion,
	); err != nil {
		return fmt.Errorf("r.producer.SendEventWithState: %w", err)
	}

	return nil
}

// PerformOutboundPeekRequest implements api.FederationSenderInternalAPI
func (r *FederationSenderInternalAPI) PerformOutboundPeek(
	ctx context.Context,
	request *api.PerformOutboundPeekRequest,
	response *api.PerformOutboundPeekResponse,
) error {
	// Look up the supported room versions.
	var supportedVersions []gomatrixserverlib.RoomVersion
	for version := range version.SupportedRoomVersions() {
		supportedVersions = append(supportedVersions, version)
	}

	// Deduplicate the server names we were provided but keep the ordering
	// as this encodes useful information about which servers are most likely
	// to respond.
	seenSet := make(map[gomatrixserverlib.ServerName]bool)
	var uniqueList []gomatrixserverlib.ServerName
	for _, srv := range request.ServerNames {
		if seenSet[srv] {
			continue
		}
		seenSet[srv] = true
		uniqueList = append(uniqueList, srv)
	}
	request.ServerNames = uniqueList

	// Try each server that we were provided until we land on one that
	// successfully completes the peek
	var lastErr error
	for _, serverName := range request.ServerNames {
		if err := r.performOutboundPeekUsingServer(
			ctx,
			request.RoomID,
			serverName,
			supportedVersions,
		); err != nil {
			logrus.WithError(err).WithFields(logrus.Fields{
				"server_name": serverName,
				"room_id":     request.RoomID,
			}).Warnf("Failed to peek room through server")
			lastErr = err
			continue
		}

		// We're all good.
		return nil
	}

	// If we reach here then we didn't complete a peek for some reason.
	var httpErr gomatrix.HTTPError
	if ok := errors.As(lastErr, &httpErr); ok {
		httpErr.Message = string(httpErr.Contents)
		// Clear the wrapped error, else serialising to JSON (in polylith mode) will fail
		httpErr.WrappedError = nil
		response.LastError = &httpErr
	} else {
		response.LastError = &gomatrix.HTTPError{
			Code:         0,
			WrappedError: nil,
			Message:      lastErr.Error(),
		}
	}

	logrus.Errorf(
		"failed to peek room %q through %d server(s): last error %s",
		request.RoomID, len(request.ServerNames), lastErr,
	)

	return lastErr
}

func (r *FederationSenderInternalAPI) performOutboundPeekUsingServer(
	ctx context.Context,
	roomID string,
	serverName gomatrixserverlib.ServerName,
	supportedVersions []gomatrixserverlib.RoomVersion,
) error {
	// create a unique ID for this peek.
	// for now we just use the room ID again. In future, if we ever
	// support concurrent peeks to the same room with different filters
	// then we would need to disambiguate further.
	peekID := roomID

	// check whether we're peeking already to try to avoid needlessly
	// re-peeking on the server. we don't need a transaction for this,
	// given this is a nice-to-have.
	outboundPeek, err := r.db.GetOutboundPeek(ctx, serverName, roomID, peekID)
	if err != nil {
		return err
	}
	renewing := false
	if outboundPeek != nil {
		nowMilli := time.Now().UnixNano() / int64(time.Millisecond)
		if nowMilli > outboundPeek.RenewedTimestamp + outboundPeek.RenewalInterval {
			logrus.Infof("stale outbound peek to %s for %s already exists; renewing", serverName, roomID)
			renewing = true
		} else {
			logrus.Infof("live outbound peek to %s for %s already exists", serverName, roomID)
			return nil
		}
	}

	// Try to perform an outbound /peek using the information supplied in the
	// request.
	respPeek, err := r.federation.Peek(
		ctx,
		serverName,
		roomID,
		peekID,
		supportedVersions,
	)
	if err != nil {
		r.statistics.ForServer(serverName).Failure()
		return fmt.Errorf("r.federation.Peek: %w", err)
	}
	r.statistics.ForServer(serverName).Success()

	// Work out if we support the room version that has been supplied in
	// the peek response.
	if respPeek.RoomVersion == "" {
		respPeek.RoomVersion = gomatrixserverlib.RoomVersionV1
	}
	if _, err = respPeek.RoomVersion.EventFormat(); err != nil {
		return fmt.Errorf("respPeek.RoomVersion.EventFormat: %w", err)
	}

	// TODO: authenticate the state returned (check its auth events etc)
	// the equivalent of CheckSendJoinResponse()

	// If we've got this far, the remote server is peeking.
	if renewing {
		if err = r.db.RenewOutboundPeek(ctx, serverName, roomID, peekID, respPeek.RenewalInterval); err != nil {
			return err
		}
	} else {
		if err = r.db.AddOutboundPeek(ctx, serverName, roomID, peekID, respPeek.RenewalInterval); err != nil {
			return err
		}
	}

	respState := respPeek.ToRespState()
	// logrus.Warnf("converted respPeek %#v to respState %#v", respPeek, respState)
	// Send the newly returned state to the roomserver to update our local view.
	if err = roomserverAPI.SendEventWithState(
		ctx, r.rsAPI,
		&respState,
		nil, nil,
		respPeek.RoomVersion,
	); err != nil {
		return fmt.Errorf("r.producer.SendEventWithState: %w", err)
	}

	return nil
}

// PerformLeaveRequest implements api.FederationSenderInternalAPI
func (r *FederationSenderInternalAPI) PerformLeave(
	ctx context.Context,
	request *api.PerformLeaveRequest,
	response *api.PerformLeaveResponse,
) (err error) {
	// Deduplicate the server names we were provided.
	util.SortAndUnique(request.ServerNames)

	// Try each server that we were provided until we land on one that
	// successfully completes the make-leave send-leave dance.
	for _, serverName := range request.ServerNames {
		// Try to perform a make_leave using the information supplied in the
		// request.
		respMakeLeave, err := r.federation.MakeLeave(
			ctx,
			serverName,
			request.RoomID,
			request.UserID,
		)
		if err != nil {
			// TODO: Check if the user was not allowed to leave the room.
			logrus.WithError(err).Warnf("r.federation.MakeLeave failed")
			r.statistics.ForServer(serverName).Failure()
			continue
		}

		// Set all the fields to be what they should be, this should be a no-op
		// but it's possible that the remote server returned us something "odd"
		respMakeLeave.LeaveEvent.Type = gomatrixserverlib.MRoomMember
		respMakeLeave.LeaveEvent.Sender = request.UserID
		respMakeLeave.LeaveEvent.StateKey = &request.UserID
		respMakeLeave.LeaveEvent.RoomID = request.RoomID
		respMakeLeave.LeaveEvent.Redacts = ""
		if respMakeLeave.LeaveEvent.Content == nil {
			content := map[string]interface{}{
				"membership": "leave",
			}
			if err = respMakeLeave.LeaveEvent.SetContent(content); err != nil {
				logrus.WithError(err).Warnf("respMakeLeave.LeaveEvent.SetContent failed")
				continue
			}
		}
		if err = respMakeLeave.LeaveEvent.SetUnsigned(struct{}{}); err != nil {
			logrus.WithError(err).Warnf("respMakeLeave.LeaveEvent.SetUnsigned failed")
			continue
		}

		// Work out if we support the room version that has been supplied in
		// the make_leave response.
		if _, err = respMakeLeave.RoomVersion.EventFormat(); err != nil {
			return gomatrixserverlib.UnsupportedRoomVersionError{}
		}

		// Build the leave event.
		event, err := respMakeLeave.LeaveEvent.Build(
			time.Now(),
			r.cfg.Matrix.ServerName,
			r.cfg.Matrix.KeyID,
			r.cfg.Matrix.PrivateKey,
			respMakeLeave.RoomVersion,
		)
		if err != nil {
			logrus.WithError(err).Warnf("respMakeLeave.LeaveEvent.Build failed")
			continue
		}

		// Try to perform a send_leave using the newly built event.
		err = r.federation.SendLeave(
			ctx,
			serverName,
			event,
		)
		if err != nil {
			logrus.WithError(err).Warnf("r.federation.SendLeave failed")
			r.statistics.ForServer(serverName).Failure()
			continue
		}

		r.statistics.ForServer(serverName).Success()
		return nil
	}

	// If we reach here then we didn't complete a leave for some reason.
	return fmt.Errorf(
		"Failed to leave room %q through %d server(s)",
		request.RoomID, len(request.ServerNames),
	)
}

// PerformLeaveRequest implements api.FederationSenderInternalAPI
func (r *FederationSenderInternalAPI) PerformInvite(
	ctx context.Context,
	request *api.PerformInviteRequest,
	response *api.PerformInviteResponse,
) (err error) {
	if request.Event.StateKey() == nil {
		return errors.New("invite must be a state event")
	}

	_, destination, err := gomatrixserverlib.SplitID('@', *request.Event.StateKey())
	if err != nil {
		return fmt.Errorf("gomatrixserverlib.SplitID: %w", err)
	}

	logrus.WithFields(logrus.Fields{
		"event_id":     request.Event.EventID(),
		"user_id":      *request.Event.StateKey(),
		"room_id":      request.Event.RoomID(),
		"room_version": request.RoomVersion,
		"destination":  destination,
	}).Info("Sending invite")

	inviteReq, err := gomatrixserverlib.NewInviteV2Request(&request.Event, request.InviteRoomState)
	if err != nil {
		return fmt.Errorf("gomatrixserverlib.NewInviteV2Request: %w", err)
	}

	inviteRes, err := r.federation.SendInviteV2(ctx, destination, inviteReq)
	if err != nil {
		return fmt.Errorf("r.federation.SendInviteV2: %w", err)
	}

	response.Event = inviteRes.Event.Headered(request.RoomVersion)
	return nil
}

// PerformServersAlive implements api.FederationSenderInternalAPI
func (r *FederationSenderInternalAPI) PerformServersAlive(
	ctx context.Context,
	request *api.PerformServersAliveRequest,
	response *api.PerformServersAliveResponse,
) (err error) {
	for _, srv := range request.Servers {
		r.queues.RetryServer(srv)
	}

	return nil
}

// PerformServersAlive implements api.FederationSenderInternalAPI
func (r *FederationSenderInternalAPI) PerformBroadcastEDU(
	ctx context.Context,
	request *api.PerformBroadcastEDURequest,
	response *api.PerformBroadcastEDUResponse,
) (err error) {
	destinations, err := r.db.GetAllJoinedHosts(ctx)
	if err != nil {
		return fmt.Errorf("r.db.GetAllJoinedHosts: %w", err)
	}
	if len(destinations) == 0 {
		return nil
	}

	logrus.WithContext(ctx).Infof("Sending wake-up EDU to %d destination(s)", len(destinations))

	edu := &gomatrixserverlib.EDU{
		Type:   "org.matrix.dendrite.wakeup",
		Origin: string(r.cfg.Matrix.ServerName),
	}
	if err = r.queues.SendEDU(edu, r.cfg.Matrix.ServerName, destinations); err != nil {
		return fmt.Errorf("r.queues.SendEDU: %w", err)
	}

	wakeReq := &api.PerformServersAliveRequest{
		Servers: destinations,
	}
	wakeRes := &api.PerformServersAliveResponse{}
	if err := r.PerformServersAlive(ctx, wakeReq, wakeRes); err != nil {
		return fmt.Errorf("r.PerformServersAlive: %w", err)
	}

	return nil
}<|MERGE_RESOLUTION|>--- conflicted
+++ resolved
@@ -198,17 +198,12 @@
 	// If we successfully performed a send_join above then the other
 	// server now thinks we're a part of the room. Send the newly
 	// returned state to the roomserver to update our local view.
-<<<<<<< HEAD
 	headeredEvent := event.Headered(respMakeJoin.RoomVersion)
-	if err = roomserverAPI.SendEventWithState(
-=======
 	if err = roomserverAPI.SendEventWithRewrite(
->>>>>>> 18231f25
 		ctx, r.rsAPI,
 		respState,
-		&headeredEvent,
+		headeredEvent,
 		nil,
-		respMakeJoin.RoomVersion,
 	); err != nil {
 		return fmt.Errorf("r.producer.SendEventWithState: %w", err)
 	}
