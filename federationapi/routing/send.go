// Copyright 2017 Vector Creations Ltd
//
// Licensed under the Apache License, Version 2.0 (the "License");
// you may not use this file except in compliance with the License.
// You may obtain a copy of the License at
//
//     http://www.apache.org/licenses/LICENSE-2.0
//
// Unless required by applicable law or agreed to in writing, software
// distributed under the License is distributed on an "AS IS" BASIS,
// WITHOUT WARRANTIES OR CONDITIONS OF ANY KIND, either express or implied.
// See the License for the specific language governing permissions and
// limitations under the License.

package routing

import (
	"context"
	"database/sql"
	"encoding/json"
	"fmt"
	"net/http"
	"sync"
	"time"

	"github.com/matrix-org/dendrite/clientapi/jsonerror"
	eduserverAPI "github.com/matrix-org/dendrite/eduserver/api"
	"github.com/matrix-org/dendrite/internal/config"
	keyapi "github.com/matrix-org/dendrite/keyserver/api"
	"github.com/matrix-org/dendrite/roomserver/api"
	"github.com/matrix-org/gomatrixserverlib"
	"github.com/matrix-org/util"
	"github.com/sirupsen/logrus"
)

// Send implements /_matrix/federation/v1/send/{txnID}
func Send(
	httpReq *http.Request,
	request *gomatrixserverlib.FederationRequest,
	txnID gomatrixserverlib.TransactionID,
	cfg *config.FederationAPI,
	rsAPI api.RoomserverInternalAPI,
	eduAPI eduserverAPI.EDUServerInputAPI,
	keyAPI keyapi.KeyInternalAPI,
	keys gomatrixserverlib.JSONVerifier,
	federation *gomatrixserverlib.FederationClient,
) util.JSONResponse {
	t := txnReq{
		rsAPI:      rsAPI,
		eduAPI:     eduAPI,
		keys:       keys,
		federation: federation,
		haveEvents: make(map[string]*gomatrixserverlib.HeaderedEvent),
		newEvents:  make(map[string]bool),
		keyAPI:     keyAPI,
	}

	var txnEvents struct {
		PDUs []json.RawMessage       `json:"pdus"`
		EDUs []gomatrixserverlib.EDU `json:"edus"`
	}

	if err := json.Unmarshal(request.Content(), &txnEvents); err != nil {
		return util.JSONResponse{
			Code: http.StatusBadRequest,
			JSON: jsonerror.NotJSON("The request body could not be decoded into valid JSON. " + err.Error()),
		}
	}
	// Transactions are limited in size; they can have at most 50 PDUs and 100 EDUs.
	// https://matrix.org/docs/spec/server_server/latest#transactions
	if len(txnEvents.PDUs) > 50 || len(txnEvents.EDUs) > 100 {
		return util.JSONResponse{
			Code: http.StatusBadRequest,
			JSON: jsonerror.BadJSON("max 50 pdus / 100 edus"),
		}
	}

	// TODO: Really we should have a function to convert FederationRequest to txnReq
	t.PDUs = txnEvents.PDUs
	t.EDUs = txnEvents.EDUs
	t.Origin = request.Origin()
	t.TransactionID = txnID
	t.Destination = cfg.Matrix.ServerName

	util.GetLogger(httpReq.Context()).Infof("Received transaction %q from %q containing %d PDUs, %d EDUs", txnID, request.Origin(), len(t.PDUs), len(t.EDUs))

	resp, jsonErr := t.processTransaction(httpReq.Context())
	if jsonErr != nil {
		util.GetLogger(httpReq.Context()).WithField("jsonErr", jsonErr).Error("t.processTransaction failed")
		return *jsonErr
	}

	// https://matrix.org/docs/spec/server_server/r0.1.3#put-matrix-federation-v1-send-txnid
	// Status code 200:
	// The result of processing the transaction. The server is to use this response
	// even in the event of one or more PDUs failing to be processed.
	return util.JSONResponse{
		Code: http.StatusOK,
		JSON: resp,
	}
}

type txnReq struct {
	gomatrixserverlib.Transaction
	rsAPI      api.RoomserverInternalAPI
	eduAPI     eduserverAPI.EDUServerInputAPI
	keyAPI     keyapi.KeyInternalAPI
	keys       gomatrixserverlib.JSONVerifier
	federation txnFederationClient
	// local cache of events for auth checks, etc - this may include events
	// which the roomserver is unaware of.
	haveEvents map[string]*gomatrixserverlib.HeaderedEvent
	// new events which the roomserver does not know about
	newEvents map[string]bool
}

// A subset of FederationClient functionality that txn requires. Useful for testing.
type txnFederationClient interface {
	LookupState(ctx context.Context, s gomatrixserverlib.ServerName, roomID string, eventID string, roomVersion gomatrixserverlib.RoomVersion) (
		res gomatrixserverlib.RespState, err error,
	)
	LookupStateIDs(ctx context.Context, s gomatrixserverlib.ServerName, roomID string, eventID string) (res gomatrixserverlib.RespStateIDs, err error)
	GetEvent(ctx context.Context, s gomatrixserverlib.ServerName, eventID string) (res gomatrixserverlib.Transaction, err error)
	LookupMissingEvents(ctx context.Context, s gomatrixserverlib.ServerName, roomID string, missing gomatrixserverlib.MissingEvents,
		roomVersion gomatrixserverlib.RoomVersion) (res gomatrixserverlib.RespMissingEvents, err error)
}

func (t *txnReq) processTransaction(ctx context.Context) (*gomatrixserverlib.RespSend, *util.JSONResponse) {
	results := make(map[string]gomatrixserverlib.PDUResult)

	pdus := []gomatrixserverlib.HeaderedEvent{}
	for _, pdu := range t.PDUs {
		var header struct {
			RoomID string `json:"room_id"`
		}
		if err := json.Unmarshal(pdu, &header); err != nil {
			util.GetLogger(ctx).WithError(err).Warn("Transaction: Failed to extract room ID from event")
			// We don't know the event ID at this point so we can't return the
			// failure in the PDU results
			continue
		}
		verReq := api.QueryRoomVersionForRoomRequest{RoomID: header.RoomID}
		verRes := api.QueryRoomVersionForRoomResponse{}
		if err := t.rsAPI.QueryRoomVersionForRoom(ctx, &verReq, &verRes); err != nil {
			util.GetLogger(ctx).WithError(err).Warn("Transaction: Failed to query room version for room", verReq.RoomID)
			// We don't know the event ID at this point so we can't return the
			// failure in the PDU results
			continue
		}
		event, err := gomatrixserverlib.NewEventFromUntrustedJSON(pdu, verRes.RoomVersion)
		if err != nil {
			if _, ok := err.(gomatrixserverlib.BadJSONError); ok {
				// Room version 6 states that homeservers should strictly enforce canonical JSON
				// on PDUs.
				//
				// This enforces that the entire transaction is rejected if a single bad PDU is
				// sent. It is unclear if this is the correct behaviour or not.
				//
				// See https://github.com/matrix-org/synapse/issues/7543
				return nil, &util.JSONResponse{
					Code: 400,
					JSON: jsonerror.BadJSON("PDU contains bad JSON"),
				}
			}
			util.GetLogger(ctx).WithError(err).Warnf("Transaction: Failed to parse event JSON of event %s", string(pdu))
			continue
		}
		if api.IsServerBannedFromRoom(ctx, t.rsAPI, event.RoomID(), t.Origin) {
			results[event.EventID()] = gomatrixserverlib.PDUResult{
				Error: "Forbidden by server ACLs",
			}
			continue
		}
		if err = gomatrixserverlib.VerifyAllEventSignatures(ctx, []gomatrixserverlib.Event{event}, t.keys); err != nil {
			util.GetLogger(ctx).WithError(err).Warnf("Transaction: Couldn't validate signature of event %q", event.EventID())
			results[event.EventID()] = gomatrixserverlib.PDUResult{
				Error: err.Error(),
			}
			continue
		}
		pdus = append(pdus, event.Headered(verRes.RoomVersion))
	}

	// Process the events.
	for _, e := range pdus {
		if err := t.processEvent(ctx, e.Unwrap()); err != nil {
			// If the error is due to the event itself being bad then we skip
			// it and move onto the next event. We report an error so that the
			// sender knows that we have skipped processing it.
			//
			// However if the event is due to a temporary failure in our server
			// such as a database being unavailable then we should bail, and
			// hope that the sender will retry when we are feeling better.
			//
			// It is uncertain what we should do if an event fails because
			// we failed to fetch more information from the sending server.
			// For example if a request to /state fails.
			// If we skip the event then we risk missing the event until we
			// receive another event referencing it.
			// If we bail and stop processing then we risk wedging incoming
			// transactions from that server forever.
			if isProcessingErrorFatal(err) {
				// Any other error should be the result of a temporary error in
				// our server so we should bail processing the transaction entirely.
				util.GetLogger(ctx).Warnf("Processing %s failed fatally: %s", e.EventID(), err)
				jsonErr := util.ErrorResponse(err)
				return nil, &jsonErr
			} else {
				// Auth errors mean the event is 'rejected' which have to be silent to appease sytest
				errMsg := ""
				_, rejected := err.(*gomatrixserverlib.NotAllowed)
				if !rejected {
					errMsg = err.Error()
				}
				util.GetLogger(ctx).WithError(err).WithField("event_id", e.EventID()).WithField("rejected", rejected).Warn(
					"Failed to process incoming federation event, skipping",
				)
				results[e.EventID()] = gomatrixserverlib.PDUResult{
					Error: errMsg,
				}
			}
		} else {
			results[e.EventID()] = gomatrixserverlib.PDUResult{}
		}
	}

	t.processEDUs(ctx)
	if c := len(results); c > 0 {
		util.GetLogger(ctx).Infof("Processed %d PDUs from transaction %q", c, t.TransactionID)
	}
	return &gomatrixserverlib.RespSend{PDUs: results}, nil
}

// isProcessingErrorFatal returns true if the error is really bad and
// we should stop processing the transaction, and returns false if it
// is just some less serious error about a specific event.
func isProcessingErrorFatal(err error) bool {
	switch err {
	case sql.ErrConnDone:
	case sql.ErrTxDone:
		return true
	}
	return false
}

type roomNotFoundError struct {
	roomID string
}
type verifySigError struct {
	eventID string
	err     error
}
type missingPrevEventsError struct {
	eventID string
	err     error
}

func (e roomNotFoundError) Error() string { return fmt.Sprintf("room %q not found", e.roomID) }
func (e verifySigError) Error() string {
	return fmt.Sprintf("unable to verify signature of event %q: %s", e.eventID, e.err)
}
func (e missingPrevEventsError) Error() string {
	return fmt.Sprintf("unable to get prev_events for event %q: %s", e.eventID, e.err)
}

func (t *txnReq) haveEventIDs() map[string]bool {
	result := make(map[string]bool, len(t.haveEvents))
	for eventID := range t.haveEvents {
		if t.newEvents[eventID] {
			continue
		}
		result[eventID] = true
	}
	return result
}

// nolint:gocyclo
func (t *txnReq) processEDUs(ctx context.Context) {
	for _, e := range t.EDUs {
		switch e.Type {
		case gomatrixserverlib.MTyping:
			// https://matrix.org/docs/spec/server_server/latest#typing-notifications
			var typingPayload struct {
				RoomID string `json:"room_id"`
				UserID string `json:"user_id"`
				Typing bool   `json:"typing"`
			}
			if err := json.Unmarshal(e.Content, &typingPayload); err != nil {
				util.GetLogger(ctx).WithError(err).Error("Failed to unmarshal typing event")
				continue
			}
			_, domain, err := gomatrixserverlib.SplitID('@', typingPayload.UserID)
			if err != nil {
				util.GetLogger(ctx).WithError(err).Error("Failed to split domain from typing event sender")
				continue
			}
			if domain != t.Origin {
				util.GetLogger(ctx).Warnf("Dropping typing event where sender domain (%q) doesn't match origin (%q)", domain, t.Origin)
				continue
			}
			if err := eduserverAPI.SendTyping(ctx, t.eduAPI, typingPayload.UserID, typingPayload.RoomID, typingPayload.Typing, 30*1000); err != nil {
				util.GetLogger(ctx).WithError(err).Error("Failed to send typing event to edu server")
			}
		case gomatrixserverlib.MDirectToDevice:
			// https://matrix.org/docs/spec/server_server/r0.1.3#m-direct-to-device-schema
			var directPayload gomatrixserverlib.ToDeviceMessage
			if err := json.Unmarshal(e.Content, &directPayload); err != nil {
				util.GetLogger(ctx).WithError(err).Error("Failed to unmarshal send-to-device events")
				continue
			}
			for userID, byUser := range directPayload.Messages {
				for deviceID, message := range byUser {
					// TODO: check that the user and the device actually exist here
					if err := eduserverAPI.SendToDevice(ctx, t.eduAPI, directPayload.Sender, userID, deviceID, directPayload.Type, message); err != nil {
						util.GetLogger(ctx).WithError(err).WithFields(logrus.Fields{
							"sender":    directPayload.Sender,
							"user_id":   userID,
							"device_id": deviceID,
						}).Error("Failed to send send-to-device event to edu server")
					}
				}
			}
		case gomatrixserverlib.MDeviceListUpdate:
			t.processDeviceListUpdate(ctx, e)
		default:
			util.GetLogger(ctx).WithField("type", e.Type).Debug("Unhandled EDU")
		}
	}
}

func (t *txnReq) processDeviceListUpdate(ctx context.Context, e gomatrixserverlib.EDU) {
	var payload gomatrixserverlib.DeviceListUpdateEvent
	if err := json.Unmarshal(e.Content, &payload); err != nil {
		util.GetLogger(ctx).WithError(err).Error("Failed to unmarshal device list update event")
		return
	}
	var inputRes keyapi.InputDeviceListUpdateResponse
	t.keyAPI.InputDeviceListUpdate(context.Background(), &keyapi.InputDeviceListUpdateRequest{
		Event: payload,
	}, &inputRes)
	if inputRes.Error != nil {
		util.GetLogger(ctx).WithError(inputRes.Error).WithField("user_id", payload.UserID).Error("failed to InputDeviceListUpdate")
	}
}

func (t *txnReq) getServers(ctx context.Context, roomID string) []gomatrixserverlib.ServerName {
	servers := []gomatrixserverlib.ServerName{t.Origin}
	serverReq := &api.QueryServerJoinedToRoomRequest{
		RoomID: roomID,
	}
	serverRes := &api.QueryServerJoinedToRoomResponse{}
	if err := t.rsAPI.QueryServerJoinedToRoom(ctx, serverReq, serverRes); err == nil {
		servers = append(servers, serverRes.ServerNames...)
		util.GetLogger(ctx).Infof("Found %d server(s) to query for missing events in %q", len(servers), roomID)
	}
	return servers
}

func (t *txnReq) processEvent(ctx context.Context, e gomatrixserverlib.Event) error {
	logger := util.GetLogger(ctx).WithField("event_id", e.EventID()).WithField("room_id", e.RoomID())

	// Work out if the roomserver knows everything it needs to know to auth
	// the event. This includes the prev_events and auth_events.
	// NOTE! This is going to include prev_events that have an empty state
	// snapshot. This is because we will need to re-request the event, and
	// it's /state_ids, in order for it to exist in the roomserver correctly
	// before the roomserver tries to work out
	stateReq := api.QueryMissingAuthPrevEventsRequest{
		RoomID:       e.RoomID(),
		AuthEventIDs: e.AuthEventIDs(),
		PrevEventIDs: e.PrevEventIDs(),
	}
	var stateResp api.QueryMissingAuthPrevEventsResponse
	if err := t.rsAPI.QueryMissingAuthPrevEvents(ctx, &stateReq, &stateResp); err != nil {
		return fmt.Errorf("t.rsAPI.QueryMissingAuthPrevEvents: %w", err)
	}

	if !stateResp.RoomExists {
		// TODO: When synapse receives a message for a room it is not in it
		// asks the remote server for the state of the room so that it can
		// check if the remote server knows of a join "m.room.member" event
		// that this server is unaware of.
		// However generally speaking we should reject events for rooms we
		// aren't a member of.
		return roomNotFoundError{e.RoomID()}
	}

	if len(stateResp.MissingAuthEventIDs) > 0 {
		logger.Infof("Event refers to %d unknown auth_events", len(stateResp.MissingAuthEventIDs))
		if err := t.retrieveMissingAuthEvents(ctx, e, &stateResp); err != nil {
			return fmt.Errorf("t.retrieveMissingAuthEvents: %w", err)
		}
	}

	if len(stateResp.MissingPrevEventIDs) > 0 {
		logger.Infof("Event refers to %d unknown prev_events", len(stateResp.MissingPrevEventIDs))
		return t.processEventWithMissingState(ctx, e, stateResp.RoomVersion)
	}

	// pass the event to the roomserver which will do auth checks
	// If the event fail auth checks, gmsl.NotAllowed error will be returned which we be silently
	// discarded by the caller of this function
	return api.SendEvents(
		context.Background(),
		t.rsAPI,
		api.KindNew,
		[]gomatrixserverlib.HeaderedEvent{
			e.Headered(stateResp.RoomVersion),
		},
		api.DoNotSendToOtherServers,
		nil,
	)
}

func (t *txnReq) retrieveMissingAuthEvents(
	ctx context.Context, e gomatrixserverlib.Event, stateResp *api.QueryMissingAuthPrevEventsResponse,
) error {
	logger := util.GetLogger(ctx).WithField("event_id", e.EventID()).WithField("room_id", e.RoomID())

	missingAuthEvents := make(map[string]struct{})
	for _, missingAuthEventID := range stateResp.MissingAuthEventIDs {
		missingAuthEvents[missingAuthEventID] = struct{}{}
	}

	servers := t.getServers(ctx, e.RoomID())
	if len(servers) > 5 {
		servers = servers[:5]
	}
withNextEvent:
	for missingAuthEventID := range missingAuthEvents {
	withNextServer:
		for _, server := range servers {
			logger.Infof("Retrieving missing auth event %q from %q", missingAuthEventID, server)
			tx, err := t.federation.GetEvent(ctx, server, missingAuthEventID)
			if err != nil {
				logger.WithError(err).Warnf("Failed to retrieve auth event %q", missingAuthEventID)
				continue withNextServer
			}
			ev, err := gomatrixserverlib.NewEventFromUntrustedJSON(tx.PDUs[0], stateResp.RoomVersion)
			if err != nil {
				logger.WithError(err).Warnf("Failed to unmarshal auth event %q", missingAuthEventID)
				continue withNextServer
			}
			if err = api.SendInputRoomEvents(
				context.Background(),
				t.rsAPI,
				[]api.InputRoomEvent{
					{
						Kind:         api.KindOutlier,
						Event:        ev.Headered(stateResp.RoomVersion),
						AuthEventIDs: ev.AuthEventIDs(),
						SendAsServer: api.DoNotSendToOtherServers,
					},
				},
			); err != nil {
				return fmt.Errorf("api.SendEvents: %w", err)
			}
			delete(missingAuthEvents, missingAuthEventID)
			continue withNextEvent
		}
	}

	if missing := len(missingAuthEvents); missing > 0 {
		return fmt.Errorf("Event refers to %d auth_events which we failed to fetch", missing)
	}
	return nil
}

func checkAllowedByState(e gomatrixserverlib.Event, stateEvents []gomatrixserverlib.Event) error {
	authUsingState := gomatrixserverlib.NewAuthEvents(nil)
	for i := range stateEvents {
		err := authUsingState.AddEvent(&stateEvents[i])
		if err != nil {
			return err
		}
	}
	return gomatrixserverlib.Allowed(e, &authUsingState)
}

// nolint:gocyclo
func (t *txnReq) processEventWithMissingState(ctx context.Context, e gomatrixserverlib.Event, roomVersion gomatrixserverlib.RoomVersion) error {
	// Do this with a fresh context, so that we keep working even if the
	// original request times out. With any luck, by the time the remote
	// side retries, we'll have fetched the missing state.
	gmectx, cancel := context.WithTimeout(context.Background(), time.Minute*5)
	defer cancel()
	// We are missing the previous events for this events.
	// This means that there is a gap in our view of the history of the
	// room. There two ways that we can handle such a gap:
	//   1) We can fill in the gap using /get_missing_events
	//   2) We can leave the gap and request the state of the room at
	//      this event from the remote server using either /state_ids
	//      or /state.
	// Synapse will attempt to do 1 and if that fails or if the gap is
	// too large then it will attempt 2.
	// Synapse will use /state_ids if possible since usually the state
	// is largely unchanged and it is more efficient to fetch a list of
	// event ids and then use /event to fetch the individual events.
	// However not all version of synapse support /state_ids so you may
	// need to fallback to /state.

	// Attempt to fill in the gap using /get_missing_events
	// This will either:
	// - fill in the gap completely then process event `e` returning no backwards extremity
	// - fail to fill in the gap and tell us to terminate the transaction err=not nil
	// - fail to fill in the gap and tell us to fetch state at the new backwards extremity, and to not terminate the transaction
	newEvents, err := t.getMissingEvents(gmectx, e, roomVersion)
	if err != nil {
		return err
	}
	if len(newEvents) == 0 {
		return nil
	}

	backwardsExtremity := &newEvents[0]
	newEvents = newEvents[1:]

	type respState struct {
		// A snapshot is considered trustworthy if it came from our own roomserver.
		// That's because the state will have been through state resolution once
		// already in QueryStateAfterEvent.
		trustworthy bool
		*gomatrixserverlib.RespState
	}

	// at this point we know we're going to have a gap: we need to work out the room state at the new backwards extremity.
	// Therefore, we cannot just query /state_ids with this event to get the state before. Instead, we need to query
	// the state AFTER all the prev_events for this event, then apply state resolution to that to get the state before the event.
	var states []*respState
	for _, prevEventID := range backwardsExtremity.PrevEventIDs() {
		// Look up what the state is after the backward extremity. This will either
		// come from the roomserver, if we know all the required events, or it will
		// come from a remote server via /state_ids if not.
		prevState, trustworthy, lerr := t.lookupStateAfterEvent(gmectx, roomVersion, backwardsExtremity.RoomID(), prevEventID)
		if lerr != nil {
			util.GetLogger(ctx).WithError(lerr).Errorf("Failed to lookup state after prev_event: %s", prevEventID)
			return lerr
		}
		// Append the state onto the collected state. We'll run this through the
		// state resolution next.
		states = append(states, &respState{trustworthy, prevState})
	}

	// Now that we have collected all of the state from the prev_events, we'll
	// run the state through the appropriate state resolution algorithm for the
	// room if needed. This does a couple of things:
	// 1. Ensures that the state is deduplicated fully for each state-key tuple
	// 2. Ensures that we pick the latest events from both sets, in the case that
	//    one of the prev_events is quite a bit older than the others
	resolvedState := &gomatrixserverlib.RespState{}
	switch len(states) {
	case 0:
		extremityIsCreate := backwardsExtremity.Type() == gomatrixserverlib.MRoomCreate && backwardsExtremity.StateKeyEquals("")
		if !extremityIsCreate {
			// There are no previous states and this isn't the beginning of the
			// room - this is an error condition!
			util.GetLogger(ctx).Errorf("Failed to lookup any state after prev_events")
			return fmt.Errorf("expected %d states but got %d", len(backwardsExtremity.PrevEventIDs()), len(states))
		}
	case 1:
		// There's only one previous state - if it's trustworthy (came from a
		// local state snapshot which will already have been through state res),
		// use it as-is. There's no point in resolving it again.
		if states[0].trustworthy {
			resolvedState = states[0].RespState
			break
		}
		// Otherwise, if it isn't trustworthy (came from federation), run it through
		// state resolution anyway for safety, in case there are duplicates.
		fallthrough
	default:
		respStates := make([]*gomatrixserverlib.RespState, len(states))
		for i := range states {
			respStates[i] = states[i].RespState
		}
		// There's more than one previous state - run them all through state res
		resolvedState, err = t.resolveStatesAndCheck(gmectx, roomVersion, respStates, backwardsExtremity)
		if err != nil {
			util.GetLogger(ctx).WithError(err).Errorf("Failed to resolve state conflicts for event %s", backwardsExtremity.EventID())
			return err
		}
	}

	// First of all, send the backward extremity into the roomserver with the
	// newly resolved state. This marks the "oldest" point in the backfill and
	// sets the baseline state for any new events after this.
	err = api.SendEventWithState(
		context.Background(),
		t.rsAPI,
		api.KindOld,
		resolvedState,
		backwardsExtremity.Headered(roomVersion),
		t.haveEventIDs(),
	)
	if err != nil {
		return fmt.Errorf("api.SendEventWithState: %w", err)
	}

	// Then send all of the newer backfilled events, of which will all be newer
	// than the backward extremity, into the roomserver without state. This way
	// they will automatically fast-forward based on the room state at the
	// extremity in the last step.
	headeredNewEvents := make([]gomatrixserverlib.HeaderedEvent, len(newEvents))
	for i, newEvent := range newEvents {
		headeredNewEvents[i] = newEvent.Headered(roomVersion)
	}
	if err = api.SendEvents(
		context.Background(),
		t.rsAPI,
		api.KindOld,
		append(headeredNewEvents, e.Headered(roomVersion)),
		api.DoNotSendToOtherServers,
		nil,
	); err != nil {
		return fmt.Errorf("api.SendEvents: %w", err)
	}

<<<<<<< HEAD
	// pass the event along with the state to the roomserver using a background context so we don't
	// needlessly expire
	headeredEvent := e.Headered(roomVersion)
	return api.SendEventWithState(context.Background(), t.rsAPI, resolvedState, headeredEvent, t.haveEventIDs())
=======
	return nil
>>>>>>> 24e38c41
}

// lookupStateAfterEvent returns the room state after `eventID`, which is the state before eventID with the state of `eventID` (if it's a state event)
// added into the mix.
func (t *txnReq) lookupStateAfterEvent(ctx context.Context, roomVersion gomatrixserverlib.RoomVersion, roomID, eventID string) (*gomatrixserverlib.RespState, bool, error) {
	// try doing all this locally before we resort to querying federation
	respState := t.lookupStateAfterEventLocally(ctx, roomID, eventID)
	if respState != nil {
		return respState, true, nil
	}

	respState, err := t.lookupStateBeforeEvent(ctx, roomVersion, roomID, eventID)
	if err != nil {
		return nil, false, fmt.Errorf("t.lookupStateBeforeEvent: %w", err)
	}

	servers := t.getServers(ctx, roomID)
	if len(servers) > 5 {
		servers = servers[:5]
	}

	// fetch the event we're missing and add it to the pile
	h, err := t.lookupEvent(ctx, roomVersion, eventID, false, servers)
	switch err.(type) {
	case verifySigError:
		return respState, false, nil
	case nil:
		// do nothing
	default:
		return nil, false, fmt.Errorf("t.lookupEvent: %w", err)
	}
	t.haveEvents[h.EventID()] = h
	if h.StateKey() != nil {
		addedToState := false
		for i := range respState.StateEvents {
			se := respState.StateEvents[i]
			if se.Type() == h.Type() && se.StateKeyEquals(*h.StateKey()) {
				respState.StateEvents[i] = h.Unwrap()
				addedToState = true
				break
			}
		}
		if !addedToState {
			respState.StateEvents = append(respState.StateEvents, h.Unwrap())
		}
	}

	return respState, false, nil
}

func (t *txnReq) lookupStateAfterEventLocally(ctx context.Context, roomID, eventID string) *gomatrixserverlib.RespState {
	var res api.QueryStateAfterEventsResponse
	err := t.rsAPI.QueryStateAfterEvents(ctx, &api.QueryStateAfterEventsRequest{
		RoomID:       roomID,
		PrevEventIDs: []string{eventID},
	}, &res)
	if err != nil || !res.PrevEventsExist {
		util.GetLogger(ctx).WithError(err).Warnf("failed to query state after %s locally", eventID)
		return nil
	}
	for i, ev := range res.StateEvents {
		t.haveEvents[ev.EventID()] = &res.StateEvents[i]
	}
	var authEvents []gomatrixserverlib.Event
	missingAuthEvents := make(map[string]bool)
	for _, ev := range res.StateEvents {
		for _, ae := range ev.AuthEventIDs() {
			aev, ok := t.haveEvents[ae]
			if ok {
				authEvents = append(authEvents, aev.Unwrap())
			} else {
				missingAuthEvents[ae] = true
			}
		}
	}
	// QueryStateAfterEvents does not return the auth events, so fetch them now. We know the roomserver has them else it wouldn't
	// have stored the event.
	var missingEventList []string
	for evID := range missingAuthEvents {
		missingEventList = append(missingEventList, evID)
	}
	queryReq := api.QueryEventsByIDRequest{
		EventIDs: missingEventList,
	}
	util.GetLogger(ctx).Infof("Fetching missing auth events: %v", missingEventList)
	var queryRes api.QueryEventsByIDResponse
	if err = t.rsAPI.QueryEventsByID(ctx, &queryReq, &queryRes); err != nil {
		return nil
	}
	for i := range queryRes.Events {
		evID := queryRes.Events[i].EventID()
		t.haveEvents[evID] = &queryRes.Events[i]
		authEvents = append(authEvents, queryRes.Events[i].Unwrap())
	}

	evs := gomatrixserverlib.UnwrapEventHeaders(res.StateEvents)
	return &gomatrixserverlib.RespState{
		StateEvents: evs,
		AuthEvents:  authEvents,
	}
}

// lookuptStateBeforeEvent returns the room state before the event e, which is just /state_ids and/or /state depending on what
// the server supports.
func (t *txnReq) lookupStateBeforeEvent(ctx context.Context, roomVersion gomatrixserverlib.RoomVersion, roomID, eventID string) (
	*gomatrixserverlib.RespState, error) {

	util.GetLogger(ctx).Infof("lookupStateBeforeEvent %s", eventID)

	// Attempt to fetch the missing state using /state_ids and /events
	return t.lookupMissingStateViaStateIDs(ctx, roomID, eventID, roomVersion)
}

func (t *txnReq) resolveStatesAndCheck(ctx context.Context, roomVersion gomatrixserverlib.RoomVersion, states []*gomatrixserverlib.RespState, backwardsExtremity *gomatrixserverlib.Event) (*gomatrixserverlib.RespState, error) {
	var authEventList []gomatrixserverlib.Event
	var stateEventList []gomatrixserverlib.Event
	for _, state := range states {
		authEventList = append(authEventList, state.AuthEvents...)
		stateEventList = append(stateEventList, state.StateEvents...)
	}
	resolvedStateEvents, err := gomatrixserverlib.ResolveConflicts(roomVersion, stateEventList, authEventList)
	if err != nil {
		return nil, err
	}
	// apply the current event
retryAllowedState:
	if err = checkAllowedByState(*backwardsExtremity, resolvedStateEvents); err != nil {
		switch missing := err.(type) {
		case gomatrixserverlib.MissingAuthEventError:
			servers := t.getServers(ctx, backwardsExtremity.RoomID())
			if len(servers) > 5 {
				servers = servers[:5]
			}
			h, err2 := t.lookupEvent(ctx, roomVersion, missing.AuthEventID, true, servers)
			switch err2.(type) {
			case verifySigError:
				return &gomatrixserverlib.RespState{
					AuthEvents:  authEventList,
					StateEvents: resolvedStateEvents,
				}, nil
			case nil:
				// do nothing
			default:
				return nil, fmt.Errorf("missing auth event %s and failed to look it up: %w", missing.AuthEventID, err2)
			}
			util.GetLogger(ctx).Infof("fetched event %s", missing.AuthEventID)
			resolvedStateEvents = append(resolvedStateEvents, h.Unwrap())
			goto retryAllowedState
		default:
		}
		return nil, err
	}
	return &gomatrixserverlib.RespState{
		AuthEvents:  authEventList,
		StateEvents: resolvedStateEvents,
	}, nil
}

// getMissingEvents returns a nil backwardsExtremity if missing events were fetched and handled, else returns the new backwards extremity which we should
// begin from. Returns an error only if we should terminate the transaction which initiated /get_missing_events
// This function recursively calls txnReq.processEvent with the missing events, which will be processed before this function returns.
// This means that we may recursively call this function, as we spider back up prev_events.
// nolint:gocyclo
func (t *txnReq) getMissingEvents(ctx context.Context, e gomatrixserverlib.Event, roomVersion gomatrixserverlib.RoomVersion) (newEvents []gomatrixserverlib.Event, err error) {
	logger := util.GetLogger(ctx).WithField("event_id", e.EventID()).WithField("room_id", e.RoomID())
	needed := gomatrixserverlib.StateNeededForAuth([]gomatrixserverlib.Event{e})
	// query latest events (our trusted forward extremities)
	req := api.QueryLatestEventsAndStateRequest{
		RoomID:       e.RoomID(),
		StateToFetch: needed.Tuples(),
	}
	var res api.QueryLatestEventsAndStateResponse
	if err = t.rsAPI.QueryLatestEventsAndState(ctx, &req, &res); err != nil {
		logger.WithError(err).Warn("Failed to query latest events")
		return nil, err
	}
	latestEvents := make([]string, len(res.LatestEvents))
	for i := range res.LatestEvents {
		latestEvents[i] = res.LatestEvents[i].EventID
	}

	servers := []gomatrixserverlib.ServerName{t.Origin}
	serverReq := &api.QueryServerJoinedToRoomRequest{
		RoomID: e.RoomID(),
	}
	serverRes := &api.QueryServerJoinedToRoomResponse{}
	if err = t.rsAPI.QueryServerJoinedToRoom(ctx, serverReq, serverRes); err == nil {
		servers = append(servers, serverRes.ServerNames...)
		logger.Infof("Found %d server(s) to query for missing events", len(servers))
	}

	var missingResp *gomatrixserverlib.RespMissingEvents
	for _, server := range servers {
		var m gomatrixserverlib.RespMissingEvents
		if m, err = t.federation.LookupMissingEvents(ctx, server, e.RoomID(), gomatrixserverlib.MissingEvents{
			Limit: 20,
			// The latest event IDs that the sender already has. These are skipped when retrieving the previous events of latest_events.
			EarliestEvents: latestEvents,
			// The event IDs to retrieve the previous events for.
			LatestEvents: []string{e.EventID()},
		}, roomVersion); err == nil {
			missingResp = &m
			break
		} else {
			logger.WithError(err).Errorf("%s pushed us an event but %q did not respond to /get_missing_events", t.Origin, server)
		}
	}

	if missingResp == nil {
		logger.WithError(err).Errorf(
			"%s pushed us an event but %d server(s) couldn't give us details about prev_events via /get_missing_events - dropping this event until it can",
			t.Origin, len(servers),
		)
		return nil, missingPrevEventsError{
			eventID: e.EventID(),
			err:     err,
		}
	}

	// security: how we handle failures depends on whether or not this event will become the new forward extremity for the room.
	// There's 2 scenarios to consider:
	// - Case A: We got pushed an event and are now fetching missing prev_events. (isInboundTxn=true)
	// - Case B: We are fetching missing prev_events already and now fetching some more  (isInboundTxn=false)
	// In Case B, we know for sure that the event we are currently processing will not become the new forward extremity for the room,
	// as it was called in response to an inbound txn which had it as a prev_event.
	// In Case A, the event is a forward extremity, and could eventually become the _only_ forward extremity in the room. This is bad
	// because it means we would trust the state at that event to be the state for the entire room, and allows rooms to be hijacked.
	// https://github.com/matrix-org/synapse/pull/3456
	// https://github.com/matrix-org/synapse/blob/229eb81498b0fe1da81e9b5b333a0285acde9446/synapse/handlers/federation.py#L335
	// For now, we do not allow Case B, so reject the event.
	logger.Infof("get_missing_events returned %d events", len(missingResp.Events))

	// topologically sort and sanity check that we are making forward progress
	newEvents = gomatrixserverlib.ReverseTopologicalOrdering(missingResp.Events, gomatrixserverlib.TopologicalOrderByPrevEvents)
	shouldHaveSomeEventIDs := e.PrevEventIDs()
	hasPrevEvent := false
Event:
	for _, pe := range shouldHaveSomeEventIDs {
		for _, ev := range newEvents {
			if ev.EventID() == pe {
				hasPrevEvent = true
				break Event
			}
		}
	}
	if !hasPrevEvent {
		err = fmt.Errorf("called /get_missing_events but server %s didn't return any prev_events with IDs %v", t.Origin, shouldHaveSomeEventIDs)
		logger.WithError(err).Errorf(
			"%s pushed us an event but couldn't give us details about prev_events via /get_missing_events - dropping this event until it can",
			t.Origin,
		)
		return nil, missingPrevEventsError{
			eventID: e.EventID(),
			err:     err,
		}
	}

	// we processed everything!
	return newEvents, nil
}

func (t *txnReq) lookupMissingStateViaState(ctx context.Context, roomID, eventID string, roomVersion gomatrixserverlib.RoomVersion) (
	respState *gomatrixserverlib.RespState, err error) {
	state, err := t.federation.LookupState(ctx, t.Origin, roomID, eventID, roomVersion)
	if err != nil {
		return nil, err
	}
	// Check that the returned state is valid.
	if err := state.Check(ctx, t.keys, nil); err != nil {
		return nil, err
	}
	return &state, nil
}

// nolint:gocyclo
func (t *txnReq) lookupMissingStateViaStateIDs(ctx context.Context, roomID, eventID string, roomVersion gomatrixserverlib.RoomVersion) (
	*gomatrixserverlib.RespState, error) {
	util.GetLogger(ctx).Infof("lookupMissingStateViaStateIDs %s", eventID)
	// fetch the state event IDs at the time of the event
	stateIDs, err := t.federation.LookupStateIDs(ctx, t.Origin, roomID, eventID)
	if err != nil {
		return nil, err
	}
	// work out which auth/state IDs are missing
	wantIDs := append(stateIDs.StateEventIDs, stateIDs.AuthEventIDs...)
	missing := make(map[string]bool)
	var missingEventList []string
	for _, sid := range wantIDs {
		if _, ok := t.haveEvents[sid]; !ok {
			if !missing[sid] {
				missing[sid] = true
				missingEventList = append(missingEventList, sid)
			}
		}
	}

	// fetch as many as we can from the roomserver
	queryReq := api.QueryEventsByIDRequest{
		EventIDs: missingEventList,
	}
	var queryRes api.QueryEventsByIDResponse
	if err = t.rsAPI.QueryEventsByID(ctx, &queryReq, &queryRes); err != nil {
		return nil, err
	}
	for i := range queryRes.Events {
		evID := queryRes.Events[i].EventID()
		t.haveEvents[evID] = &queryRes.Events[i]
		if missing[evID] {
			delete(missing, evID)
		}
	}

	concurrentRequests := 8
	missingCount := len(missing)

	// If over 50% of the auth/state events from /state_ids are missing
	// then we'll just call /state instead, otherwise we'll just end up
	// hammering the remote side with /event requests unnecessarily.
	if missingCount > concurrentRequests && missingCount > len(wantIDs)/2 {
		util.GetLogger(ctx).WithFields(logrus.Fields{
			"missing":           missingCount,
			"event_id":          eventID,
			"room_id":           roomID,
			"total_state":       len(stateIDs.StateEventIDs),
			"total_auth_events": len(stateIDs.AuthEventIDs),
		}).Info("Fetching all state at event")
		return t.lookupMissingStateViaState(ctx, roomID, eventID, roomVersion)
	}

	util.GetLogger(ctx).WithFields(logrus.Fields{
		"missing":             missingCount,
		"event_id":            eventID,
		"room_id":             roomID,
		"total_state":         len(stateIDs.StateEventIDs),
		"total_auth_events":   len(stateIDs.AuthEventIDs),
		"concurrent_requests": concurrentRequests,
	}).Info("Fetching missing state at event")

	// Get a list of servers to fetch from.
	servers := t.getServers(ctx, roomID)
	if len(servers) > 5 {
		servers = servers[:5]
	}

	// Create a queue containing all of the missing event IDs that we want
	// to retrieve.
	pending := make(chan string, missingCount)
	for missingEventID := range missing {
		pending <- missingEventID
	}
	close(pending)

	// Define how many workers we should start to do this.
	if missingCount < concurrentRequests {
		concurrentRequests = missingCount
	}

	// Create the wait group.
	var fetchgroup sync.WaitGroup
	fetchgroup.Add(concurrentRequests)

	// This is the only place where we'll write to t.haveEvents from
	// multiple goroutines, and everywhere else is blocked on this
	// synchronous function anyway.
	var haveEventsMutex sync.Mutex

	// Define what we'll do in order to fetch the missing event ID.
	fetch := func(missingEventID string) {
		var h *gomatrixserverlib.HeaderedEvent
		h, err = t.lookupEvent(ctx, roomVersion, missingEventID, false, servers)
		switch err.(type) {
		case verifySigError:
			return
		case nil:
			break
		default:
			util.GetLogger(ctx).WithFields(logrus.Fields{
				"event_id": missingEventID,
				"room_id":  roomID,
			}).Info("Failed to fetch missing event")
			return
		}
		haveEventsMutex.Lock()
		t.haveEvents[h.EventID()] = h
		haveEventsMutex.Unlock()
	}

	// Create the worker.
	worker := func(ch <-chan string) {
		defer fetchgroup.Done()
		for missingEventID := range ch {
			fetch(missingEventID)
		}
	}

	// Start the workers.
	for i := 0; i < concurrentRequests; i++ {
		go worker(pending)
	}

	// Wait for the workers to finish.
	fetchgroup.Wait()
	resp, err := t.createRespStateFromStateIDs(stateIDs)
	return resp, err
}

func (t *txnReq) createRespStateFromStateIDs(stateIDs gomatrixserverlib.RespStateIDs) (
	*gomatrixserverlib.RespState, error) { // nolint:unparam
	// create a RespState response using the response to /state_ids as a guide
	respState := gomatrixserverlib.RespState{}

	for i := range stateIDs.StateEventIDs {
		ev, ok := t.haveEvents[stateIDs.StateEventIDs[i]]
		if !ok {
			logrus.Warnf("Missing state event in createRespStateFromStateIDs: %s", stateIDs.StateEventIDs[i])
			continue
		}
		respState.StateEvents = append(respState.StateEvents, ev.Unwrap())
	}
	for i := range stateIDs.AuthEventIDs {
		ev, ok := t.haveEvents[stateIDs.AuthEventIDs[i]]
		if !ok {
			logrus.Warnf("Missing auth event in createRespStateFromStateIDs: %s", stateIDs.AuthEventIDs[i])
			continue
		}
		respState.AuthEvents = append(respState.AuthEvents, ev.Unwrap())
	}
	// We purposefully do not do auth checks on the returned events, as they will still
	// be processed in the exact same way, just as a 'rejected' event
	// TODO: Add a field to HeaderedEvent to indicate if the event is rejected.
	return &respState, nil
}

func (t *txnReq) lookupEvent(ctx context.Context, roomVersion gomatrixserverlib.RoomVersion, missingEventID string, localFirst bool, servers []gomatrixserverlib.ServerName) (*gomatrixserverlib.HeaderedEvent, error) {
	if localFirst {
		// fetch from the roomserver
		queryReq := api.QueryEventsByIDRequest{
			EventIDs: []string{missingEventID},
		}
		var queryRes api.QueryEventsByIDResponse
		if err := t.rsAPI.QueryEventsByID(ctx, &queryReq, &queryRes); err != nil {
			util.GetLogger(ctx).Warnf("Failed to query roomserver for missing event %s: %s - falling back to remote", missingEventID, err)
		} else if len(queryRes.Events) == 1 {
			return &queryRes.Events[0], nil
		}
	}
	var event gomatrixserverlib.Event
	found := false
	for _, serverName := range servers {
		txn, err := t.federation.GetEvent(ctx, serverName, missingEventID)
		if err != nil || len(txn.PDUs) == 0 {
			util.GetLogger(ctx).WithError(err).WithField("event_id", missingEventID).Warn("Failed to get missing /event for event ID")
			continue
		}
		event, err = gomatrixserverlib.NewEventFromUntrustedJSON(txn.PDUs[0], roomVersion)
		if err != nil {
			util.GetLogger(ctx).WithError(err).WithField("event_id", missingEventID).Warnf("Transaction: Failed to parse event JSON of event")
			continue
		}
		found = true
		break
	}
	if !found {
		util.GetLogger(ctx).WithField("event_id", missingEventID).Warnf("Failed to get missing /event for event ID from %d server(s)", len(servers))
		return nil, fmt.Errorf("wasn't able to find event via %d server(s)", len(servers))
	}
	if err := gomatrixserverlib.VerifyAllEventSignatures(ctx, []gomatrixserverlib.Event{event}, t.keys); err != nil {
		util.GetLogger(ctx).WithError(err).Warnf("Transaction: Couldn't validate signature of event %q", event.EventID())
		return nil, verifySigError{event.EventID(), err}
	}
	h := event.Headered(roomVersion)
	t.newEvents[h.EventID()] = true
	return &h, nil
}<|MERGE_RESOLUTION|>--- conflicted
+++ resolved
@@ -615,14 +615,7 @@
 		return fmt.Errorf("api.SendEvents: %w", err)
 	}
 
-<<<<<<< HEAD
-	// pass the event along with the state to the roomserver using a background context so we don't
-	// needlessly expire
-	headeredEvent := e.Headered(roomVersion)
-	return api.SendEventWithState(context.Background(), t.rsAPI, resolvedState, headeredEvent, t.haveEventIDs())
-=======
 	return nil
->>>>>>> 24e38c41
 }
 
 // lookupStateAfterEvent returns the room state after `eventID`, which is the state before eventID with the state of `eventID` (if it's a state event)
